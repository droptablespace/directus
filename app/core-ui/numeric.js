--- conflicted
+++ resolved
@@ -12,29 +12,8 @@
 
   var template = '<input type="text" value="{{value}}" placeholder="{{placeholder}}" name="{{name}}" id="{{name}}" class="{{size}}" {{#if readonly}}readonly{{/if}}/>';
 
-<<<<<<< HEAD
-  var template = '<input type="text" value="{{value}}" name="{{name}}" id="{{name}}" class="{{size}}" {{#if readonly}}readonly{{/if}}/>';
-
-  Module.id = 'numeric';
-  Module.dataTypes = ['TINYINT', 'INT', 'NUMERIC', 'FLOAT', 'YEAR', 'VARCHAR', 'CHAR', 'DOUBLE', 'BIGINT'];
-
-  Module.variables = [
-    {id: 'size', ui: 'select', options: {options: {'large':'Large','medium':'Medium','small':'Small'} }},
-  ];
-
-  Module.Input = Backbone.Layout.extend({
-
-    template: Handlebars.compile(template),
-
-    tagName: 'div',
-
-    attributes: {
-      'class': 'field'
-    },
-=======
   var Input = UIView.extend({
     templateSource: template,
->>>>>>> 292c7f3f
 
     events: {
       'keyup input': 'checkChars',
