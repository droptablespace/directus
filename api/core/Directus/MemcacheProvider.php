--- conflicted
+++ resolved
@@ -15,11 +15,7 @@
     const MEMCACHED_SERVER_CLOUD_2 = '166.78.77.1';
     const MEMCACHED_SERVER_CLOUD_3 = '166.78.77.2';
     const DISTRIBUTED = false;
-<<<<<<< HEAD
     const DEFAULT_CACHE_EXPIRE_SECONDS = 300;
-
-=======
->>>>>>> 033b86d4
 
     private $mc;
 
