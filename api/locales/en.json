{
    "tables": "Tables",
    "no_tables": "No Tables",
    "bookmarks": "Bookmarks",
    "no_bookmarks": "No Bookmarks",
    "bookmark_this_page": "Bookmark this page",
    "delete_the_bookmark_x": "Delete the bookmark \"%{title}\"?",
    "what_would_you_like_to_name_this_bookmark": "What would you like to name this bookmark?",
    "extensions": "Extensions",
    "system": "System",
    "files": "Files",
    "messages": "Messages",
    "activity": "Activity",
    "users": "Users",
    "group": "Group",
    "user": "User",
    "a_missing_or_removed_user": "Unknown User",
    "please_fill_in_a_valid_name": "Please Fill In a Valid Name",
    "visit_project": "Visit Project",
    "there_are_no_tables_you_have_permission_to_view": "There are no tables you have permission to view",
    "edit_user": "Edit User",
    "sign_out": "Sign Out",
    "directus_user_guide": "Directus User Guide",
    "settings": "Settings",
    "admin_settings": "Admin Settings",
    "global": "Global",
    "global_settings": "Global Settings",
    "global_settings_description": "Personalize this instance of Directus to fit your organization’s needs. Change colors, add a company logo, set the auto logout time, etc",
    "files_and_thumbnails": "Files & Thumbnails",
    "files_and_thumbnails_description": "Here you can adjust the size and quality of your automatic thumbnails, decide where to save uploaded files, and much more.",
    "tables_and_inputs": "Tables & Inputs",
    "tables_and_inputs_description": "Within Tables and Inputs you can make broad and granular adjustments to how Directus handles your specific data, visualizations, and inputs.",
    "group_permissions": "Group Permissions",
    "group_permissions_description": "Manage user groups which control access to your data. Setup table and field level permission for each group.",
    "groups_permissions_full_access": "Admins have access to all managed data",

    "directus_settings_global_project_name_placeholder": "My Project",
    "directus_settings_global_project_name_comment": "The name of your project",
    "directus_settings_global_project_url_comment": "Clicking the project logo takes you to this URL",
    "directus_settings_global_cms_thumbnail_url_comment": "Add a image URL for the main logo (170x100)",
    "directus_settings_global_cms_user_auto_sign_out_comment": "Minutes before users are automatically logged out",
    "directus_settings_global_rows_per_page_comment": "The number of items shown per listing page",
    "maps_ui_global_settings_google_api_key": "Google API key for Maps UI",
    "directus_settings_files_divider_title": "Files, Uploads, & Thumbnails",

    "directus_settings_files_file_naming_comment": "The file-system naming convention for uploads",
    "directus_settings_files_file_naming_file_name": "File Name (Readable)",
    "directus_settings_files_file_naming_file_id": "File ID (Incremental)",
    "directus_settings_files_file_naming_file_hash": "File Hash (Obfuscate)",
    "directus_settings_files_thumbnail_quality_comment": "The quality percentage for Directus thumbnails",
    "directus_settings_files_thumbnail_crop_enabled": "Crop thumbnails to a square as needed",
    "directus_settings_files_youtube_api_key_comment": "YouTube API key for retrieving embed info",
    "directus_settings_files_youtube_api_key_get_key": "Get Key",

    "table": "Table",
    "table_name": "Table Name",
    "field": "Field",
    "column": "Column",
    "fields": "Fields",
    "columns": "Columns",
    "single": "Single",
    "hidden": "Hidden",
    "hidden_input": "Hide Input",
    "hidden_list": "Hide List",
    "is_junction_table": "Is Junction Table",
    "delete": "Delete",
    "footer": "Footer",
    "total_items": "Total Items",
    "new_field": "New Field",
    "edit_field": "Edit Field",
    "edit_fields": "Edit Fields",
    "batch_edit": "Batch Edit",
    "batch_edit_x_x": "%{name}",
    "field_name": "Field Name",
    "user_interface_ui": "User Interface (UI)",
    "data_type": "Data Type",
    "length": "Length",
    "related_table": "Related Table",
    "junction_table": "Junction Table",
    "left_column": "Left Column",
    "right_column": "Right Column",
    "related_column": "Related Column",
    "this_column": "This Column",
    "alias_column_description": "ALIAS columns do not exist within the table's schema – instead, they represent a field that doesn't store data or stores it elsewhere.",
    "relationship_type": "Relationship Type",
    "relationship_settings": "Relationship Settings",
    "unregistered_tables": "Unregistered Tables",
    "allow_null": "Allow Null: %{is_nullable}",
    "system_column_details_default": "This is a system field",
    "system_column_details_id": "System Field: (Required) Unique Primary-Key for each item",
    "system_column_details_active": "System Field: Allows drafts and \"soft-delete\"",
    "system_column_details_sort": "System Field: Enables drag-and-drop ordering for items",
    "choose_a_input_interface": "Choose a Input Interface",
    "tables_change_input_order": "Change Input Order",
    "columns_add_field_name_note": "The name of the database column and field label. Should be human-readable, lowercase, and use underscores for spaces",
    "columns_add_field_name_placeholder": "eg: first_name",
    "columns_add_user_interface_ui_note": "The input, interface, or display method for the field. This can be changed later, but only to other UIs that work with the chosen datatype below",
    "columns_add_data_type_note": "This determines how the data is stored in the database. Options here are limited by the selected UI above. Once selected, this can not be changed",
    "columns_add_length_note": "Examples: A VARCHAR with a length of 10 can hold a max of 10 characters while an INT with length of 3 can hold numbers up to 999",
    "columns_add_related_table_note": "This sets the table containing the data the field will access. It can be the same table though you should avoid deeply nested, complex, or recursive relationships",
    "columns_add_junction_table_note": "Also called a mapping, join, or associative table – this stores the many-to-many relationships between two other tables. Typically this will have three columns: `id`, `table_a_id`, and `table_b_id` – however adding a `sort` column allows these relationships to be ordered within the UI",
    "columns_add_left_column_note": "This is the column within the junction table that stores the `id` of this table",
    "columns_add_right_column_note": "This is the column within the junction table that stores the `id` of the related table",
    "columns_add_related_column_note": "This is the column within the related table that stores the `id` of this table",
    "enter_the_name_of_a_new_or_existing_table_to_add": "Enter the name of a new or existing table to add:",
    "empty_table_name": "Empty Table name.",
    "you_must_enter_an_valid_table_name": "You must enter an valid table name.",
    "letters_az_numbers_andor_underscores_and_dashes": "Letters (A-Z), Numbers and/or underscores and dashes",
    "confirm_delete_item": "Are you sure you want to delete this item?",
    "confirm_did_not_match": "Did not match",
    "confirm_question": "Are you sure?",
    "confirm_question_confirm": "This cannot be undone",
    "confirm_invalid_value": "Invalid value",
    "confirm_value_did_not_match": "Values did not match",
    "invalid_table": "Invalid Table",
    "invalid_table_name": "Invalid table name",
    "question_delete_this_table": "Are you sure? This table, its columns, and all of its content will be permanently removed from the system!",
    "question_delete_this_table_confirm": "This cannot be undone. To confirm, please type the name of the table to delete: %{table_name}",
    "table_name_did_not_match": "Table name did not match",
    "invalid_column": "Invalid Column",
    "question_delete_this_column": "Are you sure? This column and all of its content will be permanently removed from the table!",
    "question_delete_this_column_confirm": "This cannot be undone. To confirm, please type the name of the column to delete: %{column_name}",
    "column_name_did_not_match": "Column name did not match",
    "invalid_group": "Invalid Group",
    "invalid_group_name": "Invalid group name",
    "question_delete_this_group": "Are you sure? This group, and all of its content will be permanently removed from the system!",
    "question_delete_this_group_confirm": "This cannot be undone. To confirm, please type the name of the group to delete: %{group_name}",
    "group_name_did_not_match": "Group name did not match",
    "what_would_you_like_to_name_this_group": "What would you like to name this group?",
    "permissions_status": "Status",
    "permissions_view": "View",
    "permissions_add": "Add",
    "permissions_edit": "Edit",
    "permissions_delete": "Delete",
    "permissions_read": "Read",
    "permissions_read_blacklist": "Column Read Blacklist",
    "permissions_write": "Write",
    "permissions_write_blacklist": "Column Write Blacklist",
    "permissions_choose_columns": "Choose Columns",
    "permissions_toggle_directus_tables": "Toggle Directus Tables",
    "permissions_user_created_column_no_chosen": "no column chosen",
    "permissions_field_level_permissions": "Field-Level Permissions",
    "permissions_can_view_any_items": "Can View Any Items",
    "permissions_can_view_their_items": "Can View Their Items",
    "permissions_can_not_view_items": "Can Not View Items",
    "permissions_can_add_items": "Can Add Items",
    "permissions_can_not_add_items": "Can Not Add Items",
    "permissions_can_edit_any_items": "Can Edit Any Items",
    "permissions_can_edit_their_items": "Can Edit Their Items",
    "permissions_can_not_edit_items": "Can Not Edit Items",
    "permissions_can_delete_any_items": "Can Delete Any Items",
    "permissions_can_delete_their_items": "Can Delete Their Items: %{user_create_column}",
    "permissions_can_not_delete_items": "Can Not Delete Items",
    "show_directus_tables": "Show Directus Tables",
    "new_user": "New User",
    "invite_user": "Invite User",
    "editing_item": "Editing Item",
    "creating_new_item": "Creating New Item",
    "learn_more": "Learn More",
    "widget_save_save_and_stay": "Save And Stay",
    "widget_save_save_and_add": "Save And Add",
    "widget_save_save_as_copy": "Save As Copy",
    "widget_visibility_all_items": "All Items",
    "widget_set_status": "Set Status",
    "widget_filter_add_filter": "Add Filter",
    "widget_filter_value_placeholder": "Filter...",
    "widget_pagination_count_no_items_found": "No Items Found",
    "widget_table_chart_title_x_x": "%{countColumnName} by %{dateColumnName}",
    "listing_items_not_found": "Nothing to see here...",
    "preview_url": "Preview Item",

    "table_sort_enabled": "Sorting Enabled",
    "table_sort_enabled_message": "You can now sort items with drag-and-drop",
    "table_sort_disabled": "Sorting Disabled",
    "table_sort_disabled_message": "Drag-and-drop sorting is now disabled",
    "table_sort_multiple_pages_message": "Directus Manual Sorting has been disabled on this page due to items spanning multiple pages",

    "item_history": "Item History",
    "leave_a_comment_placeholder": "Leave a comment...",
    "deleted_this_item": "deleted this item",
    "edited_this_item": "edited this item",
    "created_this_item": "created this item",

    "editing_file": "Editing File",
    "uploading_new_file": "Uploading New File",
    "edit_file": "Edit File",

    "message_compose": "Compose",
    "new_message": "New Message",
    "send_message": "Send",
    "message_to": "To",
    "directus_messages_recipients_placeholder": "Add recipients...",
    "messages_subject_placeholder": "Subject...",
    "messages_add_recipients_placeholder": "Add recipients...",
    "tags_placeholder": "Type tag then hit enter...",
    "directus_files_paste_youtube_vimeo_url": "Or paste in a YouTube, Vimeo, or file URL",
    "directus_files_drop_or_choose_file": "Drop file here or click to choose",
    "directus_files_retrieve": "Retrieve",
    "directus_files_swap_file": "Swap file",

    "color_invalid_color": "Invalid color",

    "date_now": "Now",

    "directus_activity_this_settings_has_been_updated": "The settings have been updated",
    "directus_activity_a_ui_has_been_updated": "A UI has been updated",
    "directus_activity_entry": "Entry",
    "directus_activity_files_action": "has been %{action} %{preposition}",
    "directus_activity_action_create": "Create",
    "directus_activity_revision_x": "Revision %{number}",

    "action_added": "added",
    "action_updated": "updated",
    "action_deleted": "deleted",
    "action_edit": "edit",
    "action_create": "create",
    "preposition_to": "to",
    "preposition_from": "from",
    "preposition_within": "within",

    "size_large": "Large",
    "size_medium": "Medium",
    "size_small": "Small",

    "select_ui_show_options_value": "Value",
    "select_ui_show_options_text": "Text",

    "directus_user_activity_never_logged_in": "Never logged in",
    "directus_user_activity_user_edit_form": "User edit form",
    "directus_user_activity_table_entry_action": "%{param} table entry %{action}",
    "directus_user_activity_table_entries_action": "%{param} table index",
    "directus_user_activity_route_action": "%{route} index",

    "instruction": "Please have your admin setup this field",
    "this_field_requires_at_least_x_entries": "This field requires at least %{count} entries",

    "m2m_no_duplicates_comment": "No Duplicates",
    "m2m_min_entries_comment": "Minimum Allowed related Entries",
    "m2m_visible_column_template_comment": "Enter Template For filter dropdown display",
    "m2m_filter_column_comment": "Enter Column thats value is used for filter search",
    "m2m_the_column_need_to_have_m2m_relationship": "The column %{column} need to have a relationship of the type %{type} in order to use the %{ui} ui",

    "column_misconfigured_in_directus_columns": "Column is misconfigured in directus_columns! : %{column}",

    "m2o_visible_column_comment": "Enter Visible Column Name",
    "m2o_visible_column_template_comment": "Enter Twig Template String",
    "m2o_visible_status_ids_comment": "Enter the visible status ids",
    "m2o_placeholder_text_comment": "Enter Placeholder Text",
    "m2o_filter_column_comment": "Enter Column thats value is used for filter search",

    "m2o_typeahead_placeholder": "Search for an item...",
    "m2o_typeahead_clear": "Clear this related item",
    "m2o_typeahead_visible_column_comment": "A CSV of columns used when filtering this field",
    "m2o_typeahead_size_comment": "Determines the size/width of the search field",
    "m2o_typeahead_template_comment": "A twig template for how items are displayed. eg: {{l_name}}, {{f_name}} – {{title}}",
    "m2o_typeahead_include_inactive_comment": "Include items with an inactive/draft status. Only applicable if the related table uses the status column",

    "map_mapHeight_comment": "Height in Pixels",
    "map_mapLatLng_comment": "Display latlng Textbox below map",

    "o2m_result_limit_comment": "Maximum number of results to fetch",
    "add_new_x_item": "Add New %{table} Item",

<<<<<<< HEAD
    "directus_files_choose": "Choose Existing",
=======
    "numeric_localized_comment": "Whether or not to localized the numeric value, eg: currency format",

    "directus_files": "Directus Files",
>>>>>>> 3c86ed58
    "file_upload": "Upload",
    "drag_and_drop": "Drag & drop",
    "or_browse": "Or Click to Browse",
    "file_here": "file here",
    "url_import": "Import URL",
    "remove_file": "Remove File",
    "camera_capture": "Camera Capture",

    "password_placeholder": "Password",
    "password_confirm_placeholder": "Confirm Password",
    "generate_new": "Generate New",
    "generated": "Generated!",
    "error_generating_a_random_string": "Error generating a random string.",
    "reveal_password": "Reveal Password",
    "password_encrypted": "Encrypted!",
    "mask_password": "Mask Password",
    "password_do_not_match": "Passwords do not Match!",
    "password_salt_not_defined": "Salt is not Defined! (Malformed Table Setup)",
    "you_must_specify_a_password": "You Must Specify a Password",
    "password_must_match": "Passwords must match.",
    "you_must_hash_your_password": "You Must Hash Your Password",

    "radiobuttons_options_comment": "Use a Comma Delimited list",

    "numeric_footer_comment": "Show a footer on the Item Listing page with useful info, such as: Min, Max, Avg, Sum",

    "select_options_comment": "Enter JSON key value pairs with the saved value and text displayed.",
    "select_placeholder_text": "Enter Placeholder Text",
    "select_auto_search_limit_text": "Minimum number of value to display search",

    "slug_only_on_creation_comment": "Whether or not to only update the slug field on creation",

    "one_file_only_please": "One file only please",
    "enter_the_url_to_a_file": "Enter the URL to a file:",

    "select_from_below": "Select from below",
    "dropdown": "Dropdown",
    "text_input": "Text Input",
    "select_list": "Select List",
    "checkbox_list": "Checkbox List",

    "slider_step_comment": "Specifies the allowed number intervals",
    "your_template_chooser_has_a_malformed_json": "Your 'Template Chooser' UI has malformed JSON",

    "calendar_has_malformed_options_json": "Your 'Calendar' View has malformed options JSON",

    "character_blacklist": "Character Blacklist",
    "character_whitelist": "Character Whitelist",
    "regex": "Regex",
    "textinput_validation_string_comment": "All characters below will be enforced",

    "translation_title": "Translations",
    "translations_x": "%{field}",
    "translation_languages_table_comment": "Enter Table that contains all languages supported",
    "translation_languages_name_column_comment": "Language Title Field",
    "translation_default_language_id_comment": "Default language ID in language table",
    "translation_left_column_name_comment": "Enter Column name pointing to Languages table PK",

    "no_user": "No user",

    "example_abbr": "eg:",
    "or": "or",
    "this_field_is_required": "This field is required",
    "this_field_cannot_be_empty": "The field cannot be empty",

    "bold": "Bold",
    "italic": "Italic",
    "underline": "Underline",
    "strikethrough": "Strike-through",
    "quote": "Quote",
    "bullet_list": "Bullet List",
    "number_list": "Number List",
    "insert_rule": "Insert Rule",
    "create_link": "Create Link",
    "please_insert_a_link": "Please Insert a Link",
    "insert_image": "Insert Image",
    "choose_existing_file": "Choose Existing File",
    "choose_from_computer": "Choose From Computer",
    "embed_video": "Embed Video",
    "choose_existing_link": "Choose Existing Link",
    "youtube_video_id": "Youtube Video ID",
    "vimeo_video_id": "Vimeo Video ID",
    "toggle_html": "Toggle HTML",
    "placeholder_enter_your_text": "Enter your text ...",

    "server_error_occurred": "Server error occurred",
    "enter_your_email_and_password": "Enter your email and password",
    "reset_instructions_have_been_sent": "Reset instructions have been sent",
    "oops_an_error_occurred": "Oops, an error occurred",
    "are_you_sure_you_want_to_reset_your_password": "Are you sure you want to reset your password?",
    "enter_a_valid_email_address": "Enter a valid email address",
    "logged_out_due_to_inactivity": "Logged out due to inactivity",
    "forgot_password": "Forgot Password",
    "placeholder_email_address": "Email Address",
    "are_you_sure_you_want_to_sign_out": "Are you sure you want to log out?",

    "you_must_be_logged_in_to_access_the_api": "You must be logged in to access the API",
    "invalid_request_nonce": "Invalid request (nonce)",
    "no_such_extensions_found": "No such extension.",
    "unauthorized_nonce": "Unauthorized (nonce)",
    "extension_x_must_return_array_got_y_instead": "Extension %{extension_name} must return array, got %{type} instead",
    "incorrect_email_or_password": "Incorrect email or password",
    "missing_email_or_password": "Missing email or password",
    "login_error_user_is_not_active": "You do not have access to this system",
    "password_reset_incorrect_token": "Incorrect token.",
    "password_reset_expired_token": "Expired token.",
    "password_reset_error": "Error resetting the password",
    "password_reset_new_temporary_password_sent": "New temporary password sent",
    "password_reset_new_password_email_subject": "Your new Directus password",
    "password_forgot_invalid_email": "Invalid email address",
    "password_forgot_no_account_found": "No account found with this email address",
    "password_forgot_password_reset_email_subject": "Directus Password Reset",
    "hash_must_provide_string": "Must provide password",

    "permission_denied": "Permission denied",
    "permission_table_alter_access_forbidden_on_table": "Table alter access forbidden on table `%{table_name}`",

    "rows_no_specified": "Rows no specified",
    "row_without_primary_key_field": "Row without primary key field",

    "add_new_column": "Add New Column",
    "add_comment": "Add comment...",
    "column_name": "Column Name",
    "user_interface": "User Interface",
    "relationship": "Relationship",
    "relationship_none": "None",
    "comment": "Comment",
    "new_column_title": "Create New Column",
    "edit_column_title": "Editing Column",
    "this_column_will_be_saved_as_x": "This column will be saved as \"%{column_name}\"",
    "this_table_was_saved_as_x": "This table was saved as %{table_name}",
    "table_x_was_created": "Table [%{table_name}] was created",
    "unable_to_find_column_x": "Unable to find the column [%{column}]",
    "unable_to_find_column_x_options_for_x": "Unable to find the column [%{column}] UI options for [%{ui}]",
    "unable_to_remove_column_x": "Unable to remove the column [%{column}]",
    "column_not_found": "Column not found",
    "column_x_not_found": "Column [%{column_name}] not found",
    "column_removed": "Column Removed",
    "column_x_was_removed": "Column [%{column_name}] was removed",
    "column_updated": "Column Updated",
    "column_x_was_updated": "Column [%{column_name}] was updated",
    "column_created": "Column Created",
    "column_x_was_created": "Column [%{column_name}] was created",
    "column_x_hidden_input_has_changed": "Column [%{column_name}] hidden input has changed",
    "column_x_required_has_changed": "Column [%{column_name}] required has changed",
    "unable_to_find_table_x": "Unable to find the table [%{table_name}]",
    "unable_to_remove_table_x": "Unable to remove the table [%{table_name}]",
    "table_removed": "Table Removed",
    "table_x_was_removed": "Table [%{table_name}] was removed",
    "group_removed": "Group Removed",
    "group_x_was_removed": "Group [%{group_name}] was removed",
    "invalid_unsupported_url": "Invalid/Unsupported URL",
    "message_not_found": "Message not found",

    "unable_to_find_file_with_id_x": "Unable to find the file record with ID [%{id}]",
    "unable_to_find_group_with_id_x": "Unable to find the group record with ID [%{id}]",
    "unable_to_find_record_in_x_with_id_x": "Unable to find the record in [%{table}] with ID [%{id}]",
    "unable_to_find_setting_collection_x": "Unable to find setting collection [%{collection}]",

    "cannot_select_all_from_table_x_with_nonempty_read_field_blacklist": "Cannot select all (`*`) from table %{table_name} with non-empty read field blacklist.",
    "write_access_forbidden_to_table_x_indices_y": "Write (set) access forbidden to table `%{table}` indices: %{indices}",
    "read_access_forbidden_to_table_x_indices_y": "Read (get) access forbidden to table `%{table}` indices: %{indices}",
    "invalid_list_x": "Invalid list: %{list}",
    "expected_permission_list_x_for_table_y_to_be_set_and_type_array": "Expected permissions list `%{list}` for table `%{table}` to be set and type array.",
    "table_x_contains_read_blacklist_items_which_are_designated_as_mandatory_read_fields": "Table %{table} contains read blacklist items which are designated as mandatory read fields",
    "record_must_be_array_or_gateway_x_given": "Parameter must be either an array or an instance/subclass of Zend\\Db\\RowGateway\\RowGateway (instance of %{type} given)",

    "attempting_to_inspect_the_authenticated_user_when_a_user_is_not_authenticated": "Attempting to inspect the authenticated user when a user isn't authenticated.",
    "you_must_define_session_prefix_in_configuration": "You must define session.prefix in api/configuration.php - see example configuration file.",
    "undefined_user_cache_refresh_provider": "Undefined user cache refresh provider.",
    "argument_must_be_callable": "Argument must be callable",
    "attempting_to_authenticate_a_user_when_a_user_is_already_authenticated": "Attempting to authenticate a user when a user is already authenticated.",

    "url_x_cannot_be_parse_by_x": "URL %{url} cannot be parse by %{class}",
    "video": "Video",
    "x_x_id_not_detected": "%{service} %{type} ID not detected. Please paste the whole URL.",
    "unable_to_retrieve_x_title": "Unable to Retrieve %{service} Title",
    "x_type_x": "%{service} %{type}",
    "bad_x_api_key": "Bad %{service} API Key",
    "mail_configuration_not_defined": "Mail configuration not defined.",

    "random_length_must_be_greater_than_zero": "Random Length must be greater than 0",

    "creating_config_file_required_x": "Creating config files required %{attributes}",
    "creating_config_file": "Creating config file",
    "creating_database": "Creating database",
    "installing_settings": "Installing Settings",

    "internal_server_error": "Internal server error",
    "predispatch_callable_must_be_callable": "PreDispatch callable must be callable",

    "installation_core_table_exists": "Directus Core tables already exist in this database. It seems Directus is already installed here.",
    "schema_template_x_does_not_exists": "Schema Template '%{template}' does not exists.",
    "mysql_strict_mode_warning": "MySQL Strict mode is enabled, this mode can make Directus throw errors at some point due to a limitations with the PDO and the MySQL Driver",

    "max_file_size_exceeded": "Max file size exceeded.",
    "max_file_size_exceeded_x_x": "Max file size exceeded. (%{size}%{unit})",
    "server_error": "Server Error",
    "restricted_access": "Restricted Access",

    "not_found": "Not found",
    "x_not_found": "%{what} not found",

    "exception_users_cannot_be_added_into_public_group": "Users can't be added into Public Group",

    "version_outdated_title": "Directus Update Available",
    "version_outdated_text_x": "The latest stable release is v%{current_version}<br>You are currently running v%{installed_version}",

    "right_pane_help": "Opens the item's detail sidebar",
    "x_view_options": "%{view} Options",

    "online": "Online",
    "created_by": "Created By",
    "last_modified_by": "Last Modified By",

    "created_by_column": "Created By Column",
    "created_on_column": "Created On Column",
    "modified_by_column": "Modified By Column",
    "modified_on_column": "Modified On Column",

    "invitation": "Invitation",
    "invitation_sent": "Invitation sent successfully",

    "view_x_requires_y": "View '%{viewId}' requires: %{types}",

    "display_as_x": "Displayed as: \"%{name}\"",
    "enable_strict_table_naming": "Enable strict table naming",

    "directus_tables_table_name": "Name",
    "directus_tables_table_name_comment": "Must be unique",
    "directus_tables_display_template": "Display Template",
    "directus_tables_display_template_comment": "This twig template determines how this table's items are displayed throughout the system",
    "directus_tables_preview_url": "Preview URL",
    "directus_tables_preview_url_comment": "A dynamic URL where this table's items can be previewed, use twig to access item variables",
    "directus_tables_columns": "Columns",
    "directus_tables_columns_comment": "Create, delete, and reorder columns – then setup their relationships, interfaces, requirements, defaults, and comments.",
    "directus_tables_list_views": "Listing Views",
    "directus_tables_list_views_comment": "Enable new views for the Item Listing page",
    "directus_tables_hidden": "Hide Table",
    "directus_tables_hidden_comment": "This hides the table globally throughout the system",
    "directus_tables_single": "Single Item",
    "directus_tables_single_comment": "Clicking the table directly edits the first item – skipping the item listing page. For example, an \"About\" table with only one record",
    "directus_tables_primary_column": "Primary Key",
    "directus_tables_primary_column_comment": "Typically `id`, you can set a different column here",
    "directus_tables_sort_column": "Sort Column",
    "directus_tables_sort_column_comment": "Typically `sort`, you can set a different column here",
    "directus_tables_status_column": "Status Column",
    "directus_tables_status_column_comment": "Typically `active`, you can set a different column here",
    "directus_tables_status_mapping": "Status Mapping",
    "directus_tables_status_mapping_comment": "If you have chosen a status column above, these determine the options available",
    "directus_tables_accountability": "Accountability",
    "directus_tables_accountability_comment": "You can choose columns for tracking the date and Directus user who created or modified each item",

    "directus_groups_name": "Name",
    "directus_groups_name_comment": "Must be unique",
    "directus_groups_description": "Description",
    "directus_groups_description_comment": "A description of this user group",
    "directus_groups_restrict_to_ip_whitelist": "IP Whitelist",
    "directus_groups_restrict_to_ip_whitelist_comment": "Restrict access to this CSV of IP addresses. Leave empty for no IP restrictions.",
    "directus_groups_show_file": "Allow Uploads",
    "directus_groups_show_messages": "Allow Messaging",
    "directus_groups_show_users": "Allow Profile Editing",
    "directus_groups_users": "Users",
    "directus_groups_users_comment": "View, edit, add, and delete users from this group.",
    "directus_groups_permissions": "Permissions",
    "directus_groups_permissions_comment": "Adjust the individual table, column, and workflow permissions for this group.",

    "directus_users_email_already_exists": "User with this email already exists.",

    "warning_changes_to_columns_save_immediately": "Warning: All changes to columns save immediately.",

    "same_time_as_you": "Same time as you",
    "x_hours_from_you": "%{hours} hours from you",

    "views_table": "Table",
    "views_map": "Map",
    "views_tiles": "Tiles",
    "views_calendar": "Calendar",

    "cozy": "Cozy",
    "compact": "Compact",
    "comfortable": "Comfortable",

    "error": "Error",
    "invalid_preview_url_template": "Invalid preview URL template",

    "unknown": "Unknown",

    "eg_x": "eg %{text}",
    "ok": "OK",
    "cancel": "Cancel",
    "yes": "Yes",
    "no": "No",
    "add": "Add",
    "save": "Save",
    "saved": "Saved",
    "item_has_been_saved": "Item has been saved",
    "help": "Help",
    "submit": "Submit",
    "new_item": "New Item",
    "save_item": "Save Item",
    "add_new": "Add New",
    "add_new_field": "Add New Field",
    "new_user_group": "New User Group",
    "choose_existing": "Choose Existing",
    "sign_in": "Sign in",
    "version": "Version",
    "placeholder_add_a_note": "Add a note...",
    "new_file": "New File",
    "status_items": "Items",
    "status": "Status",
    "status_active": "Active",
    "status_delete": "Delete",
    "status_draft": "Draft"
}<|MERGE_RESOLUTION|>--- conflicted
+++ resolved
@@ -261,13 +261,10 @@
     "o2m_result_limit_comment": "Maximum number of results to fetch",
     "add_new_x_item": "Add New %{table} Item",
 
-<<<<<<< HEAD
     "directus_files_choose": "Choose Existing",
-=======
     "numeric_localized_comment": "Whether or not to localized the numeric value, eg: currency format",
 
     "directus_files": "Directus Files",
->>>>>>> 3c86ed58
     "file_upload": "Upload",
     "drag_and_drop": "Drag & drop",
     "or_browse": "Or Click to Browse",
