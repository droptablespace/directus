import { Router } from 'express';
import session from 'express-session';
import asyncHandler from 'express-async-handler';
import Joi from 'joi';
import AuthenticationService from '../services/authentication';
import grant from 'grant';
import getGrantConfig from '../utils/get-grant-config';
import getEmailFromProfile from '../utils/get-email-from-profile';
import { InvalidPayloadException } from '../exceptions/invalid-payload';
import ms from 'ms';
import cookieParser from 'cookie-parser';
import env from '../env';
import UsersService from '../services/users';

const router = Router();

const loginSchema = Joi.object({
	email: Joi.string().email().required(),
	password: Joi.string().required(),
	mode: Joi.string().valid('cookie', 'json'),
	otp: Joi.string(),
});

router.post(
	'/login',
	asyncHandler(async (req, res, next) => {
		const accountability = {
			ip: req.ip,
			userAgent: req.get('user-agent'),
			role: null,
		};

		const authenticationService = new AuthenticationService({
			accountability: accountability,
		});

		const { error } = loginSchema.validate(req.body);
		if (error) throw new InvalidPayloadException(error.message);

		const { email, password, otp } = req.body;

		const mode = req.body.mode || 'json';

		const ip = req.ip;
		const userAgent = req.get('user-agent');

		const { accessToken, refreshToken, expires, id } = await authenticationService.authenticate(
			{
				ip,
				userAgent,
				email,
				password,
				otp,
			}
		);

		const payload = {
			data: { access_token: accessToken, expires },
		} as Record<string, Record<string, any>>;

		if (mode === 'json') {
			payload.data.refresh_token = refreshToken;
		}

		if (mode === 'cookie') {
			res.cookie('directus_refresh_token', refreshToken, {
				httpOnly: true,
				maxAge: ms(env.REFRESH_TOKEN_TTL as string),
				secure: env.REFRESH_TOKEN_COOKIE_SECURE === 'true' ? true : false,
				sameSite:
					(env.REFRESH_TOKEN_COOKIE_SAME_SITE as 'lax' | 'strict' | 'none') || 'strict',
			});
		}

		res.locals.payload = payload;
		return next();
	}),
);

router.post(
	'/refresh',
	cookieParser(),
	asyncHandler(async (req, res, next) => {
		const accountability = {
			ip: req.ip,
			userAgent: req.get('user-agent'),
			role: null,
		};

		const authenticationService = new AuthenticationService({
			accountability: accountability,
		});

		const currentRefreshToken = req.body.refresh_token || req.cookies.directus_refresh_token;

		if (!currentRefreshToken) {
			throw new InvalidPayloadException(
				`"refresh_token" is required in either the JSON payload or Cookie`
			);
		}

		const mode: 'json' | 'cookie' = req.body.mode || req.body.refresh_token ? 'json' : 'cookie';

		const { accessToken, refreshToken, expires } = await authenticationService.refresh(
			currentRefreshToken
		);

		const payload = {
			data: { access_token: accessToken, expires },
		} as Record<string, Record<string, any>>;

		if (mode === 'json') {
			payload.data.refresh_token = refreshToken;
		}

		if (mode === 'cookie') {
			res.cookie('directus_refresh_token', refreshToken, {
				httpOnly: true,
				maxAge: ms(env.REFRESH_TOKEN_TTL as string),
				secure: env.REFRESH_TOKEN_COOKIE_SECURE === 'true' ? true : false,
				sameSite:
					(env.REFRESH_TOKEN_COOKIE_SAME_SITE as 'lax' | 'strict' | 'none') || 'strict',
			});
		}

		res.locals.payload = payload;
		return next();
	}),
);

router.post(
	'/logout',
	cookieParser(),
	asyncHandler(async (req, res, next) => {
		const accountability = {
			ip: req.ip,
			userAgent: req.get('user-agent'),
			role: null,
		};

		const authenticationService = new AuthenticationService({
			accountability: accountability,
		});

		const currentRefreshToken = req.body.refresh_token || req.cookies.directus_refresh_token;

		if (!currentRefreshToken) {
			throw new InvalidPayloadException(
				`"refresh_token" is required in either the JSON payload or Cookie`
			);
		}

		await authenticationService.logout(currentRefreshToken);
		return next();
	}),
);

router.post(
	'/password/request',
	asyncHandler(async (req, res, next) => {
		if (!req.body.email) {
			throw new InvalidPayloadException(`"email" field is required.`);
		}

		const accountability = {
			ip: req.ip,
			userAgent: req.get('user-agent'),
			role: null,
		};

		const service = new UsersService({ accountability });

		try {
			await service.requestPasswordReset(req.body.email);
		} catch {
			// We don't want to give away what email addresses exist, so we'll always return a 200
			// from this endpoint
		} finally {
			return next();
		}
<<<<<<< HEAD
	})
=======
	}),
>>>>>>> fc0c2b78
);

router.post(
	'/password/reset',
	asyncHandler(async (req, res, next) => {
		if (!req.body.token) {
			throw new InvalidPayloadException(`"token" field is required.`);
		}

		if (!req.body.password) {
			throw new InvalidPayloadException(`"password" field is required.`);
		}

		const accountability = {
			ip: req.ip,
			userAgent: req.get('user-agent'),
			role: null,
		};

		const service = new UsersService({ accountability });
		await service.resetPassword(req.body.token, req.body.password);
<<<<<<< HEAD
		return res.status(200).end();
	})
=======
		return next();
	}),
>>>>>>> fc0c2b78
);

router.use(
	'/sso',
	session({ secret: env.SECRET as string, saveUninitialized: false, resave: false })
);

router.use(grant.express()(getGrantConfig()));

/**
 * @todo allow json / cookie mode in SSO
 */
router.get(
	'/sso/:provider/callback',
	asyncHandler(async (req, res, next) => {
		const accountability = {
			ip: req.ip,
			userAgent: req.get('user-agent'),
			role: null,
		};

		const authenticationService = new AuthenticationService({
			accountability: accountability,
		});

		const email = getEmailFromProfile(req.params.provider, req.session!.grant.response.profile);

		const { accessToken, refreshToken, expires, id } = await authenticationService.authenticate(
			email
		);

		res.locals.payload = {
			data: { access_token: accessToken, refresh_token: refreshToken, expires },
		};

		return next();
	}),
);

export default router;<|MERGE_RESOLUTION|>--- conflicted
+++ resolved
@@ -178,11 +178,7 @@
 		} finally {
 			return next();
 		}
-<<<<<<< HEAD
-	})
-=======
-	}),
->>>>>>> fc0c2b78
+	}),
 );
 
 router.post(
@@ -204,13 +200,8 @@
 
 		const service = new UsersService({ accountability });
 		await service.resetPassword(req.body.token, req.body.password);
-<<<<<<< HEAD
-		return res.status(200).end();
-	})
-=======
-		return next();
-	}),
->>>>>>> fc0c2b78
+		return next();
+	}),
 );
 
 router.use(
